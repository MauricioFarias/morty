# -*- coding: utf-8 -*-
import numpy as np
from modetonicestimation import ModeFunctions as mf
from modetonicestimation.PitchDistribution import PitchDistribution
import json
import os
import random


class Chordia:
    """---------------------------------------------------------------------
    This is an implementation of the method proposed for tonic and raag
    estimation, in the following paper. This also includes some extra features
    to the proposed version; such as the choice of using PD as well as PCD and
    the choice of fine-grained distributions as well as the smoothened ones.


    * Chordia, P. and Şentürk, S. 2013. "Joint recognition of raag and tonic
    in North Indian music. Computer Music Journal", 37(3):82–98.

    We require a set of recordings with annotated modes and tonics to train the
    mode models. Unlike BozkurtEstimation, there is no single model for a mode.
    Instead, we slice_pitch_track pitch tracks into chunks and generate

    distributions for them. So, there are many sample points for each mode.


    Then, the unknown mode and/or tonic of an input recording is estimated by
    comparing it to these models. For each chunk, we consider the close

    neighbors and based on the united set of close neighbors of all chunks

    of a recording, we apply K Nearest Neighbors to give a final decision

    about the whole recording.

    ---------------------------------------------------------------------"""

    def __init__(self, step_size=7.5, smooth_factor=7.5, chunk_size=60,
                 threshold=0.5, overlap=0, frame_rate=128.0 / 44100):
        """--------------------------------------------------------------------
        These attributes are wrapped as an object since these are used in both

        training and estimation stages and must be consistent in both processes
        -----------------------------------------------------------------------
        step_size       : Step size of the distribution bins
        smooth_factor : Std. deviation of the gaussian kernel used to smoothen
                        the distributions. For further details,
                        see generate_pd() of ModeFunctions.
        chunk_size    : The size of the recording to be considered. If zero,
                        the entire recording will be used to generate the pitch
                        distributions. If this is t, then only the first t
                        seconds of the recording is used only and remaining
                        is discarded.
        threshold     : This is the ratio of smallest acceptable chunk to
                        chunk_size. When a pitch track is sliced the
                        remaining tail at its end is returned if its longer
                        than threshold*chunk_size. Else, it's discarded.
                        However if the entire track is shorter than this
                        it is still returned as it is, in order to be able to
                        represent that recording.

        overlap       : If it's zero, the next chunk starts from the end of the
                        previous chunk, else it starts from the
                        (chunk_size*threshold)th sample of the previous chunk.
        frame_rate      : The step size of timestamps of pitch tracks. Default
                        is (128 = hopSize of the pitch extractor in
                        predominantmelodymakam repository) divided by 44100
                        audio sampling frequency. This is used to
                        slice_pitch_track the pitch tracks according to the
                        given chunk_size.
        --------------------------------------------------------------------"""
        self.step_size = step_size
        self.overlap = overlap
        self.smooth_factor = smooth_factor
        self.chunk_size = chunk_size
        self.threshold = threshold
        self.frame_rate = frame_rate

    def train(self, mode_name, pitch_files, tonic_freqs, metric='pcd',
              save_dir=''):
        """--------------------------------------------------------------------
        For the mode trainings, the requirements are a set of recordings with

        annotated tonics for each mode under consideration. This function only
        expects the recordings' pitch tracks and corresponding tonics as lists.
        The two lists should be indexed in parallel, so the tonic of ith pitch
        track in the pitch track list should be the ith element of tonic list.

        Each pitch track would be sliced into chunks of size chunk_size and
        their pitch distributions are generated. Then, each of such chunk
        distributions are appended to a list. This list represents the mode
        by sample points as much as the number of chunks. So, the result is
        a list of PitchDistribution objects, i.e. list of structured
        dictionaries and this is what is saved.
        -----------------------------------------------------------------------
        mode_name     : Name of the mode to be trained. This is only used for
                        naming the resultant JSON file, in the form
                        "mode_name.json"
        pitch_files   : List of pitch tracks (i.e. 1-D list of frequencies)
        tonic_freqs   : List of annotated tonics of recordings
        metric        : Whether the model should be octave wrapped (Pitch Class
                        Distribution: PCD) or not (Pitch Distribution: PD)
        save_dir      : Where to save the resultant JSON files.
        --------------------------------------------------------------------"""
        pitch_distrib_list = []

        # Each pitch track is iterated over and its pitch distribution is
        # generated individually, then appended to pitch_distrib_list.
        # Notice that although we treat each chunk individually, we use a
        # single tonic annotation for each recording so we assume that the
        #  tonic doesn't change throughout a recording.
        tonic_freqs = [np.array(tonic) for tonic in tonic_freqs]
        pitch_tracks = mf.parse_pitch_track(pitch_files, multiple=True)
        for pitch_track, tonic in zip(pitch_tracks, tonic_freqs):
            time_track = np.arange(0, (self.frame_rate * len(pitch_track)),
                                   self.frame_rate)

            # Current pitch track is sliced into chunks.
            if not self.chunk_size:  # no slicing
                chunks = [pitch_track]
            else:
                chunks = mf.slice_pitch_track(
                    time_track, pitch_track, self.chunk_size,
                    self.threshold, self.overlap)

            # Each chunk is converted to cents
            chunks = [mf.hz_to_cent(k, ref_freq=tonic) for k in chunks]

<<<<<<< HEAD
            # This is a wrapper function. It iteratively generates the
            # distribution for each chunk and return it as a list. After
            # this point, we only need to save it. God bless modular
            # programming!
=======
            # This is a wrapper function. It iteratively generates the distribution
            # for each chunk and return it as a list. After this point, we only
            # need to save it.
>>>>>>> aedd7f86
            temp_list = self.train_chunks(chunks, tonic, metric)

            # The list is composed of lists of PitchDistributions. So,
            # each list in temp_list corresponds to a recording and each
            # PitchDistribution in that list belongs to a chunk. Since these
            # objects remember everything, we just flatten the list and make
            # life much easier. From now on, each chunk is treated as an
            # individual distribution, regardless of which recording it
            # belongs to.
            for tmp in temp_list:
                pitch_distrib_list.append(tmp)

        # save the model to a file, if requested
        if save_dir:
            Chordia.save_model(pitch_distrib_list, save_dir, mode_name)

        return pitch_distrib_list

    @classmethod
    def load_model(cls, mode_name, dist_dir='./'):
        """--------------------------------------------------------------------
        Since each mode model consists of a list of PitchDistribution objects,
        the load() function from that class can't be used directly. This
        function loads JSON files that contain a list of PitchDistribution
        objects. This is used for retrieving the mode models in the
        beginning of estimation process.
        -----------------------------------------------------------------------
        mode_name : Name of the mode to be loaded. The name of the JSON file is
                    expected to be "mode_name.json"
        dist_dir  : Directory where the JSON file is stored.
        --------------------------------------------------------------------"""
        obj_list = []
        fname = mode_name + '.json'
        dist_list = json.load(open(os.path.join(dist_dir, fname)))

        # List of dictionaries is is iterated over to initialize a list of
        # PitchDistribution objects.
        for d in dist_list:
            obj_list.append(PitchDistribution(
                np.array(d['bins']), np.array(d['vals']),
                kernel_width=d['kernel_width'], ref_freq=d['ref_freq']))
        return obj_list

    @classmethod
    def save_model(cls, distribution_list, save_dir, mode_name):
        if not os.path.exists(save_dir):
            os.makedirs(save_dir)

        # Dump the list of dictionaries in a JSON file.
        dist_json = [{'bins': d.bins.tolist(), 'vals': d.vals.tolist(),
                      'kernel_width': d.kernel_width,
                      'ref_freq': d.ref_freq.tolist()}
                     for d in distribution_list]

        json.dump(dist_json, open(os.path.join(save_dir, mode_name + '.json'),
                                  'w'), indent=2)

    def joint_estimate(self, pitch_file, mode_names='', mode_dir='./',
                       distance_method="bhat", metric='pcd', k_param=3,
                       equal_sample_per_mode=False):
        """--------------------------------------------------------------------
        In the estimation phase, the input pitch track is sliced into chunk and
        each chunk is compared with each candidate mode's each sample model,

        i.e. with the distributions of each training recording's each chunk.

        This function is a wrapper, that handles decision making portion and

        the overall flow of the estimation process. Internally, segment

        estimate is called for generation of distance matrices and detecting

        neighbor distributions.

        Joint Estimation: Neither the tonic nor the mode of the recording is

        known. Then, joint estimation estimates both of these parameters

        without any prior knowledge about the recording.
        To use this: est_mode and est_tonic flags should be True since both are
        to be estimated. In this case tonic_freq and mode_name parameters

        are not used, since these are used to pass the annotated data about

        the recording.
        -----------------------------------------------------------------------
        pitch_file      : File in which the pitch track of the input recording
                        whose tonic and/or mode is to be estimated.
        mode_dir        : The directory where the mode models are stored. This

                        is to load the annotated mode or the candidate mode.
        mode_names      : Names of the candidate modes. These are used when

                        loading the mode models. If the mode isn't

                        estimated, this parameter isn't used and can be

                        ignored.
        mode_name       : Annotated mode of the recording. If it's not known

                        and to be estimated, this parameter isn't used and

                        can be ignored.
        k_param         : The k parameter of K Nearest Neighbors.

        distance_method : The choice of distance methods. See distance() in
                        ModeFunctions for more information.
        metric          : Whether the model should be octave wrapped (Pitch

                        Class Distribution: PCD) or not (Pitch Distribution:

                        PD)
        tonic_freq      : Annotated tonic of the recording. If it's unknown,

                        we use an arbitrary value, so this can be ignored.
        --------------------------------------------------------------------"""

        # load pitch track

        pitch_track = mf.parse_pitch_track(pitch_file, multiple=False)

        # Pitch track is sliced into chunks.
        time_track = np.arange(0, (self.frame_rate * len(pitch_track)),
                               self.frame_rate)

        if not self.chunk_size:  # no slicing
            chunks = [pitch_track]
        else:
            chunks = mf.slice_pitch_track(
                time_track, pitch_track, self.chunk_size, self.threshold,
                self.overlap)

        # Here's a neat trick. In order to return an estimation about the
        # entire recording based on our observations on individual chunks,
        # we look at the nearest neighbors of  union of all chunks. We are
        # returning min_cnt many number of closest neighbors from each
        # chunk. To make sure that we capture all of the nearest neighbors,
        # we return a little more than required and then treat the union of
        # these nearest neighbors as if it's the distance matrix of the
        # entire recording.Then, we find the nearest neighbors from the
        # union of these from each chunk. This is quite an overshoot,
        # we only need min_cnt >= k_param.

        min_cnt = len(chunks) * k_param

        neighbors = [['', 0] for _ in chunks]

        # chunk_estimate() generates the distributions of each chunk
        # iteratively, then compares it with all candidates and returns
        # min_cnt closest neighbors of each chunk to neighbors list.
        for p, _ in enumerate(chunks):
            neighbors[p] = self.chunk_estimate(
                chunks[p], mode_names=mode_names, mode_dir=mode_dir,
                est_tonic=True, est_mode=True, distance_method=distance_method,
                metric=metric, min_cnt=min_cnt,
                equal_sample_per_mode=equal_sample_per_mode)

        # The decision making about the entire recording starts here. neighbors
        # parameter holds the nearest neighbors to each chunk. We need to
        # process them as if they are from a single point in the space.

        # Temporary variables used during the desicion making part.
        # candidate_foo : the flattened list of all foos from chunks
        # kn_foo : k nearest foos of candidate_foos. this is a subset of
        #           candidate_foo
        candidate_distances, candidate_ests, kn_distances, kn_ests, = (
            [] for _ in range(4))

        # Joint estimation decision making.
        # Flattens the returned candidates and related data about them and
        # stores them into candidate_*
        for i, _ in enumerate(chunks):
            candidate_distances.extend(neighbors[i][1])
            for l, _ in enumerate(neighbors[i][0][1]):
                candidate_ests.append(
                    (neighbors[i][0][1][l], neighbors[i][0][0][l]))

        # Finds the nearest neighbors and fills all related data about
        # them to kn_*. Each of these variables have length k. kn_distances
        # stores the distance values, kn_ests stores mode/tonic pairs.
        for k in range(k_param):
            idx = np.argmin(candidate_distances)
            kn_distances.append(candidate_distances[idx])
            kn_ests.append(candidate_ests[idx])
            candidate_distances[idx] = (np.amax(candidate_distances) + 1)

        # Counts the occurences of each candidate mode/tonic pair in
        # the K nearest neighbors. The result is our estimation.
        elem_counts = [c for c in set(kn_ests)]
        idx_counts = [kn_ests.count(c) for c in set(kn_ests)]
        return elem_counts[np.argmax(idx_counts)]

    def tonic_estimate(self, pitch_file, mode_name, mode_dir='./',
                       distance_method="bhat", metric='pcd', k_param=3,
                       equal_sample_per_mode=False):
        """--------------------------------------------------------------------
        Tonic Estimation: The mode of the recording is known and tonic is to be
        estimated. This is generally the most accurate estimation among the
        three. To use this: est_tonic should be True and est_mode should be
        False. In this case tonic_freq  and mode_names parameters are not
        used since tonic isn't known a priori and mode is known and hence
        there is no candidate mode.
        -----------------------------------------------------------------------
        See joint_estimate() for details. The I/O part of *_estimate()
        functions are identical.
        --------------------------------------------------------------------"""
        # load pitch track

        pitch_track = mf.parse_pitch_track(pitch_file, multiple=False)

        # Pitch track is sliced into chunks.
        time_track = np.arange(0, self.frame_rate * len(pitch_track),
                               self.frame_rate)

        if not self.chunk_size:  # no slicing
            chunks = [pitch_track]
        else:
            chunks = mf.slice_pitch_track(
                time_track, pitch_track, self.chunk_size, self.threshold,
                self.overlap)

        min_cnt = len(chunks) * k_param

        neighbors = [0 for _ in chunks]

        for p, _ in enumerate(chunks):
            neighbors[p] = self.chunk_estimate(
                chunks[p], mode_name=mode_name, mode_dir=mode_dir,
                est_tonic=True, est_mode=False,
                distance_method=distance_method, metric=metric,
                min_cnt=min_cnt, equal_sample_per_mode=equal_sample_per_mode)

        candidate_distances, candidate_ests, kn_distances, kn_ests = (
            [] for _ in range(4))

        # See the joint version of this loop for further explanation
        for i in range(len(chunks)):
            candidate_distances.extend(neighbors[i][1])
            candidate_ests.extend(neighbors[i][0])

        for k in range(k_param):
            idx = np.argmin(candidate_distances)
            kn_distances.append(candidate_distances[idx])
            kn_ests.append(candidate_ests[idx])
            candidate_distances[idx] = (np.amax(candidate_distances) + 1)

        elem_counts = [c for c in set(kn_ests)]
        idx_counts = [kn_ests.count(c) for c in set(kn_ests)]
        return elem_counts[np.argmax(idx_counts)]

    def mode_estimate(self, pitch_file, tonic_freq, mode_names, mode_dir='./',
                      distance_method="bhat", metric='pcd',
                      k_param=3, equal_sample_per_mode=False):
        """--------------------------------------------------------------------
        Mode Estimation: The tonic of the recording is known and mode is to be
        estimated.
        To use this: est_mode should be True and est_tonic should be False. In

        this case mode_name parameter isn't used since the mode annotation

        is not available. It can be ignored.
        -----------------------------------------------------------------------
        See joint_estimate() for details. The I/O part of *_estimate()

        functions are identical.
        --------------------------------------------------------------------"""
        # load pitch track

        pitch_track = mf.parse_pitch_track(pitch_file, multiple=False)

        # Pitch track is sliced into chunks.
        time_track = np.arange(0, (self.frame_rate * len(pitch_track)),
                               self.frame_rate)

        if not self.chunk_size:  # no slicing
            chunks = [pitch_track]
        else:
            chunks = mf.slice_pitch_track(
                time_track, pitch_track, self.chunk_size, self.threshold,
                self.overlap)

        min_cnt = len(chunks) * k_param

        neighbors = ['' for _ in chunks]

        for p, _ in enumerate(chunks):
            neighbors[p] = self.chunk_estimate(
                chunks[p], mode_names=mode_names, mode_dir=mode_dir,
                est_tonic=False, est_mode=True,
                distance_method=distance_method, metric=metric,
                ref_freq=tonic_freq, min_cnt=min_cnt,
                equal_sample_per_mode=equal_sample_per_mode)

        candidate_distances, candidate_ests, kn_distances, kn_ests, = (
            [] for _ in range(4))

        # See the joint version of this loop for further explanation
        for i, _ in enumerate(chunks):
            candidate_distances.extend(neighbors[i][1])
            candidate_ests.extend(neighbors[i][0])

        for k in range(k_param):
            idx = np.argmin(candidate_distances)
            kn_distances.append(candidate_distances[idx])
            kn_ests.append(candidate_ests[idx])
            candidate_distances[idx] = (np.amax(candidate_distances) + 1)

        elem_counts = [c for c in set(kn_ests)]
        idx_counts = [kn_ests.count(c) for c in set(kn_ests)]
        return elem_counts[np.argmax(idx_counts)]

    def chunk_estimate(self, pitch_track, mode_names=None, mode_name='',
                       mode_dir='./', est_tonic=True, est_mode=True,
                       distance_method="bhat", metric='pcd', ref_freq=440,
                       min_cnt=3, equal_sample_per_mode=False):
        """--------------------------------------------------------------------
        This function is called by the wrapper estimate() function only. It
        gets a pitch track chunk, generates its pitch distribution and compares
        it with the chunk distributions of the candidate modes. Then,
        finds the min_cnt nearest neighbors and returns them to estimate(),
        where these are used to make an estimation about the overall recording.
        -----------------------------------------------------------------------
        pitch_track     : Pitch track chunk of the input recording whose tonic
                        and/or mode is to be estimated. This is only a 1-D
                        list of frequency values.
        mode_dir        : The directory where the mode models are stored. This
                        is to load the annotated mode or the candidate mode.
        mode_names      : Names of the candidate modes. These are used when
                        loading the mode models. If the mode isn't
                        estimated, this parameter isn't used and can be
                        ignored.
        mode_name       : Annotated mode of the recording. If it's not known
                        and to be estimated, this parameter isn't used and
                        can be ignored.
        est_tonic       : Whether tonic is to be estimated or not. If this flag
                        is False, ref_freq is treated as the annotated tonic.
        est_mode        : Whether mode is to be estimated or not. If this flag
                        is False, mode_name is treated as the annotated mode.
        distance_method : The choice of distance methods. See distance() in
                          ModeFunctions for more information.
        metric          : Whether the model should be octave wrapped (Pitch
                        Class Distribution: PCD) or not (Pitch Distribution:
                        PD)
        ref_freq        : Annotated tonic of the recording. If it's unknown, we
                        use an arbitrary value, so this can be ignored.
        min_cnt         : The number of nearest neighbors of the current
                        chunk to be returned. The details of this parameter
                        and its implications are explained in the first
                        lines of estimate().
        --------------------------------------------------------------------"""
        # Preliminaries before the estimations
        # Cent-to-Hz covnersion is done and pitch distributions are generated
        cent_track = mf.hz_to_cent(pitch_track, ref_freq)
        dist = mf.generate_pd(cent_track, ref_freq=ref_freq,
                              smooth_factor=self.smooth_factor,
                              step_size=self.step_size)
        dist = mf.generate_pcd(dist) if metric == 'pcd' else dist
        # The model mode distribution(s) are loaded. If the mode is annotated
        # and tonic is to be estimated, only the model of annotated mode is
        # retrieved.
        mode_collections = [Chordia.load_model(mode, dist_dir=mode_dir)
                            for mode in mode_names]

        # This is used when we want to use equal number of points as model
        # per each candidate mode. This comes in handy if the numbers of

        # chunks in trained mode model aren't close to each other.
        if equal_sample_per_mode:
            min_samp = min([len(n) for n in mode_collections])
            for i, m in enumerate(mode_collections):
                mode_collections[i] = random.sample(m, min_samp)

        # cum_lens (cummulative lengths) keeps track of number of chunks
        # retrieved from each mode. So that we are able to find out which is
        #  the mode of the closest chunk.
        cum_lens = np.cumsum([len(col) for col in mode_collections])

        # load mode distribution
        mode_dists = [d for col in mode_collections for d in col]
        mode_dist = Chordia.load_model(mode_name, dist_dir=mode_dir) \
            if mode_name != '' else None

        # Initializations of possible output parameters
        tonic_list = [0 for x in range(min_cnt)]
        mode_list = ['' for x in range(min_cnt)]
        min_distance_list = np.zeros(min_cnt)

        # If tonic will be estimated, there are certain common preliminary
        # steps, regardless of the process being a joint estimation of a
        # tonic estimation.
        if est_tonic:
            if metric == 'pcd':
                # This is a precaution. If there happens to be a peak at the
                # last (and first due to the circular nature of PCD) sample,
                # it's considered as two peaks, one at the end and one at
                # the beginning. To prevent this, we find the global minima
                # of the distribution and shift it to the beginning,
                # i.e. make it the new reference frequency. This new
                # reference could have been any other as long as there is no
                # peak there, but minima is fairly easy to find.
                shift_factor = dist.vals.tolist().index(min(dist.vals))
                dist = dist.shift(shift_factor)

                # new_ref_freq is the new reference frequency after shift,
                # as mentioned above.
                new_ref_freq = mf.cent_to_hz([dist.bins[shift_factor]],
                                             ref_freq=ref_freq)[0]
                # Peaks of the distribution are found and recorded. These will
                # be treated as tonic candidates.
                peak_idxs, peak_vals = dist.detect_peaks()

            elif metric == 'pd':
                # Since PD isn't circular, the precaution in PCD is unnecessary
                # here. Peaks of the distribution are found and recorded.
                # These will be treated as tonic candidates.
                peak_idxs, peak_vals = dist.detect_peaks()
                # The number of samples to be shifted is the list
                # [peak indices - zero bin] origin is the bin with value
                # zero and the shifting is done w.r.t. it.
                origin = np.where(dist.bins == 0)[0][0]
                shift_idxs = [(idx - origin) for idx in peak_idxs]

        # Here the actual estimation steps begin

        # Joint Estimation
        # TODO: The first steps of joint estimation are very similar for both
        # Bozkurt and Chordia. We might squeeze them into a single function
        # in ModeFunctions.
        if est_tonic and est_mode:
            if metric == 'pcd':
                # PCD doesn't require any prelimimary steps. Generates the
                # distance matrix. The rows are tonic candidates and columns
                #  are mode candidates.
                dist_mat = mf.generate_distance_matrix(
                    dist, peak_idxs, mode_dists, method=distance_method)
            elif metric == 'pd':
                # Since PD lengths aren't equal, zero padding is required and
                # tonic_estimate() of ModeFunctions just does that. It can
                # handle only a single column, so the columns of the matrix
                # are iteratively generated
                dist_mat = np.zeros((len(shift_idxs), len(mode_dists)))
                for m, cur_mode_dist in enumerate(mode_dists):
                    dist_mat[:, m] = mf.tonic_estimate(
                        dist, shift_idxs, cur_mode_dist,
                        distance_method=distance_method, metric=metric,
                        step_size=self.step_size)

            # Since we need to report min_cnt many nearest neighbors, the loop

            # is iterated min_cnt times and returns a neighbor at each
            # iteration, from closest to futher. When first nearest neighbor
            #  is found it's changed to be the furthest, so in the next
            # iteration, the nearest would be the second nearest and so on.
            for r in range(min_cnt):
                # The minima of the distance matrix is found. This is to find
                # the current nearest neighbor chunk.
                min_row = np.where((dist_mat == np.amin(dist_mat)))[0][0]
                min_col = np.where((dist_mat == np.amin(dist_mat)))[1][0]
                # Due to the precaution step of PCD, the reference frequency is
                # changed. The cent value of the tonic estimate is converted
                # back to Hz.
                if metric == 'pcd':
                    tonic_list[r] = mf.cent_to_hz(
                        [dist.bins[peak_idxs[min_row]]], new_ref_freq)[0]
                elif metric == 'pd':
                    tonic_list[r] = mf.cent_to_hz(
                        [shift_idxs[min_row] * self.step_size], ref_freq)[0]
                # We have found out which chunk is our nearest now. Here, we
                # find out which mode it belongs to, using cum_lens. The -6
                # index is for cleaning '.pitch' extension of the pitch
                # track file's name
                mode_list[r] = mode_names[min(np.where(cum_lens > min_col)[0])]

                # We report their distances just for forensics. They don't
                # affect the estimation.
                min_distance_list[r] = dist_mat[min_row][min_col]
                # The minimum value is replaced to be the max as explained
                # above
                dist_mat[min_row][min_col] = (np.amax(dist_mat) + 1)
            return [[mode_list, tonic_list], min_distance_list.tolist()]

        # Tonic Estimation
        elif est_tonic:
            # This part assigns the special case changes to standard variables,
            # so PD and PCD can be treated in the same way.
            peak_idxs = shift_idxs if metric == 'pd' else peak_idxs
            new_ref_freq = ref_freq if metric == 'pd' else new_ref_freq

            # Distance matrix is generated. The mode is already known,
            # so there is only one mode collection, i.e. set of chunk

            # distributions belong to the same mode. Each column is for

            # a chunk distribution and each row is for a tonic candidate.
            dist_mat = [mf.tonic_estimate(
                dist, peak_idxs, d, distance_method=distance_method,
                metric=metric, step_size=self.step_size) for d in mode_dist]

            # See the joint estimation version of this loop for further
            # explanations
            for r in range(min_cnt):
                min_row = np.where((dist_mat == np.amin(dist_mat)))[0][0]
                min_col = np.where((dist_mat == np.amin(dist_mat)))[1][0]
                tonic_list[r] = mf.cent_to_hz([dist.bins[peak_idxs[min_col]]],
                                              new_ref_freq)[0]
                min_distance_list[r] = dist_mat[min_row][min_col]
                dist_mat[min_row][min_col] = (np.amax(dist_mat) + 1)
            return [tonic_list, min_distance_list.tolist()]

        # Mode estimation
        elif est_mode:
            # Only in mode estimation, the distance matrix is actually a vector
            # Since the tonic is annotated, the distribution isn't shifted and
            # compared to each chunk distribution in each candidate mode model.
            distance_vector = mf.mode_estimate(
                dist, mode_dists, distance_method=distance_method,
                metric=metric, step_size=self.step_size)

            # See the joint estimation version of this loop for further
            # explanations.
            for r in range(min_cnt):
                idx = np.argmin(distance_vector)
                mode_list[r] = mode_names[min(np.where((cum_lens > idx))[0])]
                min_distance_list[r] = distance_vector[idx]
                distance_vector[idx] = (np.amax(distance_vector) + 1)
            return [mode_list, min_distance_list.tolist()]

    def train_chunks(self, pts, ref_freq, metric='pcd'):
        """--------------------------------------------------------------------
        Gets the pitch track chunks of a recording, generates its pitch
        distribution and returns the PitchDistribution objects as a list.
        This function is called for each of the recordings in the training.
        The outputs of this function are combined in train() and the
        resultant mode model is obtained.
        -----------------------------------------------------------------------
        pts        : List of pitch tracks of chunks that belong to the same
                    mode. The pitch distributions of these are iteratively
                    generated to use as the sample points of the mode model
        ref_freq   : Reference frequency to be used in PD/PCD generation.
                    Since this the training function, this should be the
                    annotated tonic of the recording
        metric     : The choice of PCD or PD
        --------------------------------------------------------------------"""
        dist_list = []
        # Iterates over the pitch tracks of a recording
        for idx, _ in enumerate(pts):
            # PitchDistribution of the current chunk is generated
            dist = mf.generate_pd(
                pts[idx], ref_freq=ref_freq, smooth_factor=self.smooth_factor,
                step_size=self.step_size)
            if metric == 'pcd':
                dist = mf.generate_pcd(dist)

            # The resultant pitch distributions are filled in the list to be
            # returned
            dist_list.append(dist)
        return dist_list<|MERGE_RESOLUTION|>--- conflicted
+++ resolved
@@ -127,16 +127,9 @@
             # Each chunk is converted to cents
             chunks = [mf.hz_to_cent(k, ref_freq=tonic) for k in chunks]
 
-<<<<<<< HEAD
-            # This is a wrapper function. It iteratively generates the
-            # distribution for each chunk and return it as a list. After
-            # this point, we only need to save it. God bless modular
-            # programming!
-=======
             # This is a wrapper function. It iteratively generates the distribution
             # for each chunk and return it as a list. After this point, we only
             # need to save it.
->>>>>>> aedd7f86
             temp_list = self.train_chunks(chunks, tonic, metric)
 
             # The list is composed of lists of PitchDistributions. So,
