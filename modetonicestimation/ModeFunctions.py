# -*- coding: utf-8 -*-
import numpy as np
import os
from scipy.spatial import distance as spdistance
from modetonicestimation.PitchDistribution import PitchDistribution


def parse_pitch_track(pitch_track, multiple=False):
    """------------------------------------------------------------------------
    This function parses all types of pitch inputs that are fed into Chordia
    and Bozkurt functions. It can parse inputs of the following form:
    * A (list of) pitch track list(s)
    * A (list of) filename(s) for pitch track(s)
    * A (list of) PitchDistribution object(s)

    This is where we do the type checking to provide the correct input format
    to higher order functions. It returns to things, the cleaned input pitch
    track or pitch distribution.
    ------------------------------------------------------------------------"""
    # Multiple pitch tracks
    if multiple:
        return [parse_pitch_track(track, multiple=False)
                for track in pitch_track]

    # Single pitch track
    else:
        # Path to the pitch track
        if (type(pitch_track) == str) or (type(pitch_track) == unicode):
            if os.path.exists(pitch_track):
                result = np.loadtxt(pitch_track)
                # Strip the time track
                return result[:, 1] if result.ndim > 1 else result
            # Non-path string
            else:
                raise ValueError("Path doesn't exist: " + pitch_track)

        # Loaded pitch track passed
        elif (type(pitch_track) == np.ndarray) or (type(pitch_track) == list):
            return np.array(pitch_track)

<<<<<<< HEAD

=======
>>>>>>> 36e9b924
def generate_distance_matrix(dist, peak_idxs, mode_dists, method='euclidean'):
    """------------------------------------------------------------------------
    Iteratively calculates the distance of the input distribution from each
    (mode candidate, tonic candidate) pair. This is a generic function, that is
    independent of distribution type or any other parameter value.
    ---------------------------------------------------------------------------
    dist       : Input distribution that is to be estimated
    peak_idxs  : List of indices of dist's peaks
    mode_dists : List of candidate mode distributions
    method     : The distance method to be used. The available distances are
                 listed in distance() function.
    ------------------------------------------------------------------------"""

    result = np.zeros((len(peak_idxs), len(mode_dists)))

    # Iterates over the peaks, i.e. the tonic candidates
    for i, cur_peak_idx in enumerate(peak_idxs):
        trial = dist.shift(cur_peak_idx)

        # Iterates over mode candidates
        for j, cur_mode_dist in enumerate(mode_dists):
            # Calls the distance function for each entry of the matrix
            result[i][j] = distance(trial.vals, cur_mode_dist.vals,
                                    method=method)
    return np.array(result)


def distance(vals_1, vals_2, method='euclidean'):
    """------------------------------------------------------------------------
    Calculates the distance between two 1-D lists of values. This function is
    called with pitch distribution values, while generating distance matrices.
    The function is symmetric, the two inpıt lists are interchangable.
    ---------------------------------------------------------------------------
    vals_1, vals_2 : The input value lists.
    method         : The choice of distance method
    ---------------------------------------------------------------------------
    manhattan    : Minkowski distance of 1st degree
    euclidean    : Minkowski distance of 2nd degree
    l3           : Minkowski distance of 3rd degree
    bhat         : Bhattacharyya distance
    intersection : Intersection
    corr         : Correlation
    ------------------------------------------------------------------------"""
    if method == 'euclidean':
        return spdistance.euclidean(vals_1, vals_2)

    elif method == 'manhattan':
        return spdistance.minkowski(vals_1, vals_2, 1)

    elif method == 'l3':
        return spdistance.minkowski(vals_1, vals_2, 3)

    elif method == 'bhat':
        return -np.log(sum(np.sqrt(vals_1 * vals_2)))

    # Since correlation and intersection are actually similarity measures,
    # we take their inverse to be able to use them as distances. In other
    # words, max. similarity would give the min. inverse and we are always
    # looking for minimum distances.
    elif method == 'intersection':
        return len(vals_1) / (sum(np.minimum(vals_1, vals_2)))

    elif method == 'corr':
        return 1.0 - np.correlate(vals_1, vals_2)

    else:
        return 0


def pd_zero_pad(pd, mode_pd):
    """------------------------------------------------------------------------
    This function is only used in tonic detection with pD. If necessary, it
    zero pads the distributions from both sides, to make them of the same
    length. The inputs are symmetric, i.e. the input distributions can be
    given in any order
    ---------------------------------------------------------------------------
    pD      : Input pD
    mode_pd : pD of the candidate mode
    ------------------------------------------------------------------------"""

    # The padding process requires the two bin lists to have an intersection.
    # This is ensured by the generate_pd function, since we enforce all pds to
    # include zero in their bins.

    # Finds the number of missing bins in the left and right sides of pD and
    # inserts that many zeros.
    diff_bins = set(mode_pd.bins) - set(pd.bins)
    num_left_missing = len([x for x in diff_bins if x < min(pd.bins)])
    num_right_missing = len([x for x in diff_bins if x > max(pd.bins)])
    pd.vals = np.concatenate((np.zeros(num_left_missing), pd.vals,
                              np.zeros(num_right_missing)))

    # Finds the number of missing bins in the left and right sides of mode_pd
    # and inserts that many zeros.
    diff_bins = set(pd.bins) - set(mode_pd.bins)
    num_left_missing = len([x for x in diff_bins if x < min(mode_pd.bins)])
    num_right_missing = len([x for x in diff_bins if x > max(mode_pd.bins)])
    mode_pd.vals = np.concatenate((np.zeros(num_left_missing), mode_pd.vals,
                                   np.zeros(num_right_missing)))

    return pd, mode_pd


def tonic_estimate(dist, peak_idxs, mode_dist, distance_method="euclidean",
                   metric='pcd'):
    """------------------------------------------------------------------------
    Given a mode (or candidate mode), compares the piece's distribution with
    each candidate tonic and returns the resultant distance vector to higher
    level functions. This is a wrapper function that handles the required
    preliminary tasks and calls generate_distance_matrix() accordingly.
    ---------------------------------------------------------------------------
    dist            : Distribution of the input recording
    peak_idxs       : Indices of peaks (i.e. tonic candidates) of dist
    mode_dist       : Distribution of the mode that dist will be compared at
                      each iteration.
    distance_method : The choice of distance method. See the full list at
                      distance()
    metric          : Whether PCD or PD is used
    step_size         : The step-size of the pitch distribution. Unit is cents
    ------------------------------------------------------------------------"""

    # TODO: step_size and pd/pcd information can be retrieved from the dist
    # object
    # try and test that

    # There are no preliminaries, simply generate the distance vector
    if metric == 'pcd':
        return np.array(generate_distance_matrix(dist, peak_idxs, [mode_dist],
                                                 method=distance_method))[:, 0]
    elif metric == 'pd':
        # The PitchDistribution object is copied in order not to change its
        # internals before the following steps.
        temp = PitchDistribution(
            dist.bins, dist.vals, kernel_width=dist.kernel_width,
            ref_freq=dist.ref_freq)
        temp, mode_dist = pd_zero_pad(temp, mode_dist)

        # Fills both sides of distribution values with zeros, to make sure
        # that the shifts won't drop any non-zero values
        temp.vals = np.concatenate((np.zeros(abs(max(peak_idxs))), temp.vals,
                                    np.zeros(abs(min(peak_idxs)))))
        mode_dist.vals = np.concatenate(
            (np.zeros(abs(max(peak_idxs))),
             mode_dist.vals, np.zeros(abs(min(peak_idxs)))))

        return np.array(generate_distance_matrix(temp, peak_idxs, [mode_dist],
                                                 method=distance_method))[:, 0]


def mode_estimate(dist, mode_dists, distance_method='euclidean', metric='pcd'):
    """------------------------------------------------------------------------
    Compares the recording's distribution with each candidate mode with respect
    to the given tonic and returns the resultant distance vector to higher
    level functions. Here the input distribution is expected to be aligned
    according to the tonic and tonic  isn't explicitly used in this
    function. This is a wrapper function that handles the required
    preliminary tasks and calls generate_distance_matrix() accordingly.
    ---------------------------------------------------------------------------
    dist            : Distribution of the input recording
    mode_dists      : List of PitchDistribution objects. These are the model
                      pitch distributions of candidate modes.
    distance_method : The choice of distance method. See the full list at
                      distance()
    metric          : Whether PCD or PD is used
    step_size         : The step-size of the pitch distribution. Unit is cents
    ------------------------------------------------------------------------"""

    # TODO: step_size and pD/pcd information can be retrieved from the dist
    # object try and test that

    # There are no preliminaries, simply generate the distance vector.
    if metric == 'pcd':
        distance_vector = np.array(generate_distance_matrix(
            dist, [0], mode_dists, method=distance_method))[0]

    elif metric == 'pd':
        distance_vector = np.zeros(len(mode_dists))

        # For each trial, a new instance of PitchDistribution is created and
        # its attributes are copied from dist. For each trial, it needs to
        # be zero padded according to the current mode distribution length.
        # The entries of the vector is generated iteratively, one-by-one.
        for i in range(len(mode_dists)):
            trial = PitchDistribution(
                dist.bins, dist.vals, kernel_width=dist.kernel_width,
                ref_freq=dist.ref_freq)
            trial, mode_trial = pd_zero_pad(trial, mode_dists[i])
            distance_vector[i] = distance(trial.vals, mode_trial.vals,
                                          method=distance_method)
    return distance_vector


def slice_pitch_track(time_track, pitch_track, chunk_size, threshold=0.5,
                      overlap=0):
    """------------------------------------------------------------------------
    Slices a pitch track into equal chunks of desired length.
    ---------------------------------------------------------------------------
    time_track  : The timestamps of the pitch track. This is used to determine
                  the samples to cut the pitch track. 1-D list
    pitch_track : The pitch track's frequency entries. 1-D list
    chunk_size  : The sizes of the chunks.
    threshold   : This is the ratio of smallest acceptable chunk to chunk_size.
                  When a pitch track is sliced the remaining tail at its end is
                  returned if its longer than threshold*chunk_size. Else, it's
                  discarded. However if the entire track is shorter than this
                  it is still returned as it is, in order to be able to
                  represent that recording.
    overlap     : If it's zero, the next chunk starts from the end of the
                  previous chunk, else it starts from the
                  (chunk_size*threshold)th sample of the previous chunk.
    ---------------------------------------------------------------------------
    chunks      : List of the pitch track chunks
    ------------------------------------------------------------------------"""
    chunks = []
    last = 0

    # Main slicing loop
    for k in np.arange(1, (int(max(time_track) / chunk_size) + 1)):
        cur = 1 + max(np.where(time_track < chunk_size * k)[0])
        chunks.append(pitch_track[last:(cur - 1)])

        # This variable keep track of where the first sample of the
        # next iteration should start from.
        last = 1 + max(np.where(
            time_track < chunk_size * k * (1 - overlap))[0]) \
            if (overlap > 0) else cur

    # Checks if the remaining tail should be discarded or not.
    if max(time_track) - time_track[last] >= chunk_size * threshold:
        chunks.append(pitch_track[last:])

    # If the runtime of the entire track is below the threshold, keep it as is
    elif last == 0:
        chunks.append(pitch_track)
    return chunks<|MERGE_RESOLUTION|>--- conflicted
+++ resolved
@@ -38,10 +38,7 @@
         elif (type(pitch_track) == np.ndarray) or (type(pitch_track) == list):
             return np.array(pitch_track)
 
-<<<<<<< HEAD
-
-=======
->>>>>>> 36e9b924
+
 def generate_distance_matrix(dist, peak_idxs, mode_dists, method='euclidean'):
     """------------------------------------------------------------------------
     Iteratively calculates the distance of the input distribution from each
