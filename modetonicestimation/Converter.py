--- conflicted
+++ resolved
@@ -1,7 +1,6 @@
 import numpy as np
 _NUM_CENTS_IN_OCTAVE = 1200.0
 
-_NUM_CENTS_IN_OCTAVE = 1200.0
 
 class Converter(object):
     @staticmethod
@@ -15,11 +14,7 @@
         --------------------------------------------------------------------"""
         if min_freq < 0.0:
             raise ValueError('min_freq cannot be less than 0')
-<<<<<<< HEAD
 
-=======
-        
->>>>>>> 36e9b924
         hz_track = np.array(hz_track)
         hz_track[hz_track < min_freq] = np.nan
 
